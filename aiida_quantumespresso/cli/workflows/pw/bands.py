# -*- coding: utf-8 -*-
import click
from aiida.utils.cli import command
from aiida.utils.cli import options
from aiida_quantumespresso.utils.cli import options as options_qe


@command()
@options.code(callback_kwargs={'entry_point': 'quantumespresso.pw'})
@options.structure()
@options.pseudo_family()
@options.kpoint_mesh()
@options.max_num_machines()
@options.max_wallclock_seconds()
@options.daemon()
<<<<<<< HEAD
@options_qe.automatic_parallelization()
@options_qe.clean_workdir()
def launch(
    code, structure, pseudo_family, kpoints, max_num_machines, max_wallclock_seconds, daemon,
    automatic_parallelization, clean_workdir):
=======
@options.automatic_parallelization()
def launch(
    code, structure, pseudo_family, kpoints, max_num_machines, max_wallclock_seconds, daemon,
    automatic_parallelization):
>>>>>>> f8b08ecd
    """
    Run the PwBandsWorkChain for a given input structure
    """
    from aiida.orm.data.base import Bool, Float, Str
    from aiida.orm.data.parameter import ParameterData
    from aiida.orm.utils import WorkflowFactory
<<<<<<< HEAD
    from aiida.work.launch import run, submit
=======
    from aiida.work.run import run, submit
>>>>>>> f8b08ecd
    from aiida_quantumespresso.utils.resources import get_default_options

    PwBandsWorkChain = WorkflowFactory('quantumespresso.pw.bands')

    parameters = {
        'SYSTEM': {
            'ecutwfc': 30.,
            'ecutrho': 240.,
        },
    }

    relax_inputs = {
        'kpoints_distance': Float(0.2),
        'parameters': ParameterData(dict=parameters),
    }

    inputs = {
        'code': code,
        'structure': structure,
        'pseudo_family': Str(pseudo_family),
        'kpoints': kpoints,
        'parameters': ParameterData(dict=parameters),
        'relax': relax_inputs,
    }

    if automatic_parallelization:
        parallelization = {
            'max_num_machines': max_num_machines,
            'target_time_seconds': 0.5 * max_wallclock_seconds,
            'max_wallclock_seconds': max_wallclock_seconds
        }
        inputs['automatic_parallelization'] = ParameterData(dict=parallelization)
    else:
        options = get_default_options(max_num_machines, max_wallclock_seconds)
        inputs['options'] = ParameterData(dict=options)

<<<<<<< HEAD
    if clean_workdir:
        inputs['clean_workdir'] = Bool(True)

    if daemon:
        workchain = submit(PwBandsWorkChain, **inputs)
        click.echo('Submitted {}<{}> to the daemon'.format(PwBandsWorkChain.__name__, workchain.pk))
=======
    if daemon:
        workchain = submit(PwBandsWorkChain, **inputs)
        click.echo('Submitted {}<{}> to the daemon'.format(PwBandsWorkChain.__name__, workchain.pid))
>>>>>>> f8b08ecd
    else:
        run(PwBandsWorkChain, **inputs)<|MERGE_RESOLUTION|>--- conflicted
+++ resolved
@@ -13,29 +13,18 @@
 @options.max_num_machines()
 @options.max_wallclock_seconds()
 @options.daemon()
-<<<<<<< HEAD
 @options_qe.automatic_parallelization()
 @options_qe.clean_workdir()
 def launch(
     code, structure, pseudo_family, kpoints, max_num_machines, max_wallclock_seconds, daemon,
     automatic_parallelization, clean_workdir):
-=======
-@options.automatic_parallelization()
-def launch(
-    code, structure, pseudo_family, kpoints, max_num_machines, max_wallclock_seconds, daemon,
-    automatic_parallelization):
->>>>>>> f8b08ecd
     """
     Run the PwBandsWorkChain for a given input structure
     """
     from aiida.orm.data.base import Bool, Float, Str
     from aiida.orm.data.parameter import ParameterData
     from aiida.orm.utils import WorkflowFactory
-<<<<<<< HEAD
     from aiida.work.launch import run, submit
-=======
-    from aiida.work.run import run, submit
->>>>>>> f8b08ecd
     from aiida_quantumespresso.utils.resources import get_default_options
 
     PwBandsWorkChain = WorkflowFactory('quantumespresso.pw.bands')
@@ -72,17 +61,11 @@
         options = get_default_options(max_num_machines, max_wallclock_seconds)
         inputs['options'] = ParameterData(dict=options)
 
-<<<<<<< HEAD
     if clean_workdir:
         inputs['clean_workdir'] = Bool(True)
 
     if daemon:
         workchain = submit(PwBandsWorkChain, **inputs)
         click.echo('Submitted {}<{}> to the daemon'.format(PwBandsWorkChain.__name__, workchain.pk))
-=======
-    if daemon:
-        workchain = submit(PwBandsWorkChain, **inputs)
-        click.echo('Submitted {}<{}> to the daemon'.format(PwBandsWorkChain.__name__, workchain.pid))
->>>>>>> f8b08ecd
     else:
         run(PwBandsWorkChain, **inputs)